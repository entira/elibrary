--- conflicted
+++ resolved
@@ -27,12 +27,8 @@
 import json
 import requests
 from pathlib import Path
-<<<<<<< HEAD
 from typing import Dict, Any, Optional, List
 import ast
-=======
-from typing import Dict, Any, List
->>>>>>> 51b07095
 
 # Import memvid only when needed to avoid dependency issues
 
